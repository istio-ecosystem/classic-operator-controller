apiVersion: extensions/v1beta1
kind: DaemonSet
metadata:
  creationTimestamp: null
  name: hello
spec:
  strategy: {}
  template:
    metadata:
      annotations:
        sidecar.istio.io/status: '{"version":"unit-test-fake-version","initContainers":["istio-init"],"containers":["istio-proxy"],"volumes":["istio-envoy","istio-certs"],"imagePullSecrets":null}'
      creationTimestamp: null
      labels:
        app: hello
        tier: backend
        track: stable
    spec:
      containers:
      - image: fake.docker.io/google-samples/hello-go-gke:1.0
        name: hello
        ports:
        - containerPort: 80
          name: http
        resources: {}
      - args:
        - proxy
        - sidecar
        - --domain
        - $(POD_NAMESPACE).svc.cluster.local
        - --configPath
        - /etc/istio/proxy
        - --binaryPath
        - /usr/local/bin/envoy
        - --serviceCluster
        - hello.$(POD_NAMESPACE)
        - --drainDuration
        - 2s
        - --parentShutdownDuration
        - 3s
        - --discoveryAddress
        - istio-pilot:15007
        - --zipkinAddress
        - ""
        - --connectTimeout
        - 1s
        - --proxyAdminPort
        - "15000"
        - --controlPlaneAuthPolicy
        - NONE
        - --statusPort
        - "15020"
        - --applicationPorts
        - "80"
        - --concurrency
<<<<<<< HEAD
        - "1"
=======
        - "2"
>>>>>>> 054e6c65
        env:
        - name: POD_NAME
          valueFrom:
            fieldRef:
              fieldPath: metadata.name
        - name: POD_NAMESPACE
          valueFrom:
            fieldRef:
              fieldPath: metadata.namespace
        - name: INSTANCE_IP
          valueFrom:
            fieldRef:
              fieldPath: status.podIP
        - name: ISTIO_META_POD_NAME
          valueFrom:
            fieldRef:
              fieldPath: metadata.name
        - name: ISTIO_META_CONFIG_NAMESPACE
          valueFrom:
            fieldRef:
              fieldPath: metadata.namespace
        - name: ISTIO_META_INTERCEPTION_MODE
          value: REDIRECT
        image: gcr.io/istio-release/proxyv2:master-latest-daily
        imagePullPolicy: IfNotPresent
        name: istio-proxy
        ports:
        - containerPort: 15090
          name: http-envoy-prom
          protocol: TCP
        readinessProbe:
          failureThreshold: 30
          httpGet:
            path: /healthz/ready
            port: 15020
          initialDelaySeconds: 1
          periodSeconds: 2
        resources:
          limits:
            cpu: "2"
            memory: 128Mi
          requests:
            cpu: 100m
            memory: 128Mi
        securityContext:
          readOnlyRootFilesystem: true
          runAsUser: 1337
        volumeMounts:
        - mountPath: /etc/istio/proxy
          name: istio-envoy
        - mountPath: /etc/certs/
          name: istio-certs
          readOnly: true
      initContainers:
      - args:
        - -p
        - "15001"
        - -u
        - "1337"
        - -m
        - REDIRECT
        - -i
        - '*'
        - -x
        - ""
        - -b
        - "80"
        - -d
        - "15020"
        image: gcr.io/istio-release/proxy_init:master-latest-daily
        imagePullPolicy: IfNotPresent
        name: istio-init
        resources:
          limits:
            cpu: 100m
            memory: 50Mi
          requests:
            cpu: 10m
            memory: 10Mi
        securityContext:
          capabilities:
            add:
            - NET_ADMIN
      volumes:
      - emptyDir:
          medium: Memory
        name: istio-envoy
      - name: istio-certs
        secret:
          optional: true
          secretName: istio.default
status: {}

---<|MERGE_RESOLUTION|>--- conflicted
+++ resolved
@@ -52,11 +52,7 @@
         - --applicationPorts
         - "80"
         - --concurrency
-<<<<<<< HEAD
-        - "1"
-=======
         - "2"
->>>>>>> 054e6c65
         env:
         - name: POD_NAME
           valueFrom:
