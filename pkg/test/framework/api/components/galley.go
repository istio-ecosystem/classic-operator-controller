//  Copyright 2018 Istio Authors
//
//  Licensed under the Apache License, Version 2.0 (the "License");
//  you may not use this file except in compliance with the License.
//  You may obtain a copy of the License at
//
//      http://www.apache.org/licenses/LICENSE-2.0
//
//  Unless required by applicable law or agreed to in writing, software
//  distributed under the License is distributed on an "AS IS" BASIS,
//  WITHOUT WARRANTIES OR CONDITIONS OF ANY KIND, either express or implied.
//  See the License for the specific language governing permissions and
//  limitations under the License.

package components

import (
	"testing"

	"istio.io/istio/pkg/test/framework/api/component"
	"istio.io/istio/pkg/test/framework/api/ids"
)

// Galley represents a deployed Galley instance.
type Galley interface {
	component.Instance

	// ApplyConfig applies the given config yaml file via Galley.
	ApplyConfig(yamlText string) error

	// ClearConfig clears all applied config so far.
	ClearConfig() error

	// SetMeshConfig applies the given mesh config yaml file via Galley.
	SetMeshConfig(yamlText string) error

	// WaitForSnapshot waits until the given snapshot is observed for the given type URL.
	WaitForSnapshot(collection string, snapshot ...map[string]interface{}) error
<<<<<<< HEAD
=======

	// GetGalleyAddress returns the galley mcp server address
	GetGalleyAddress() string
>>>>>>> a2584b02
}

// GetGalley from the repository
func GetGalley(e component.Repository, t testing.TB) Galley {
	t.Helper()
	return e.GetComponentOrFail(ids.Galley, t).(Galley)
}<|MERGE_RESOLUTION|>--- conflicted
+++ resolved
@@ -36,12 +36,9 @@
 
 	// WaitForSnapshot waits until the given snapshot is observed for the given type URL.
 	WaitForSnapshot(collection string, snapshot ...map[string]interface{}) error
-<<<<<<< HEAD
-=======
 
 	// GetGalleyAddress returns the galley mcp server address
 	GetGalleyAddress() string
->>>>>>> a2584b02
 }
 
 // GetGalley from the repository
